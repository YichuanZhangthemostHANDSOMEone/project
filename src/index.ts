--- conflicted
+++ resolved
@@ -35,7 +35,7 @@
   // const app = new VisionApp(video, canvas);
   await app.start();
   showMessage('Camera ready. Click capture to analyze.');
-<<<<<<< HEAD
+
   bindButton(button, async () => {
     const colorName = await app.analyze();
     if (colorName) {
@@ -43,12 +43,7 @@
     } else {
       showMessage('Analysis failed');
     }
-=======
 
-  bindButton(captureBtn, async () => {
-    await app.analyze();
-    showMessage('Check console for results');
->>>>>>> ecb0c7ee
   });
 
   // src/index.ts
