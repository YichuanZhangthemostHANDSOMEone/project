<<<<<<< HEAD
// import { Camera } from '@modules/camera';
// import { LegoSegmenter } from '@modules/segmentation';
// import { LegoBoardAnalyzer, CellColorResult } from '@modules/legoBoardAnalyzer';
// import { showLoadingIndicator } from '@modules/ui';
// import { legoColors } from '@modules/legoColors';
//
// export class VisionApp {
//   private camera: Camera;
//   private segmenter: LegoSegmenter;
//   private analyzer: LegoBoardAnalyzer;
//
//   constructor(
//       private video: HTMLVideoElement,
//       private capture: HTMLCanvasElement,
//       private overlay: HTMLCanvasElement
//   ) {
//     this.camera = new Camera(video);
//     this.segmenter = new LegoSegmenter();
//     this.analyzer = new LegoBoardAnalyzer(this.segmenter);
//   }
//
//   async start() {
//     showLoadingIndicator(true);
//     await this.camera.start();
//     showLoadingIndicator(false);
//   }
//
//   async analyze(): Promise<CellColorResult[]> {
//     this.camera.capture(this.capture);
//     const cells = await this.analyzer.analyze(this.capture);
//     this.draw(cells);
//     return cells;
//   }
//
//   async analyzeAndExport(): Promise<{ image:string; blocks: CellColorResult[] }> {
//     // 1) 调用 analyze 拿到识别结果
//     const blocks = await this.analyze();
//
//     // 2) 生成合成画布并导出 Base64
//     const out = document.createElement('canvas');
//     out.width  = this.capture.width;
//     out.height = this.capture.height;
//     const ctx = out.getContext('2d')!;
//     ctx.drawImage(this.capture, 0, 0);
//     ctx.drawImage(this.overlay, 0, 0);
//     const image = out.toDataURL('image/png');
//
//     // Analyzer works on the capture directly, so no additional cropping
//     // is required. We simply export the annotated image with overlays.
//
//     // **在这里打印**，方便调试看是不是拿到了数据
//     console.log('导出的 image 长度：', image.length);
//     console.log('识别到的 cells:', blocks);
//     sessionStorage.setItem('legoResultBlocks', JSON.stringify(blocks));
//
//     // 3) 返回给调用方
//     return { image, blocks };
//   }
//
//   private draw(cells: CellColorResult[]) {
//     const ctx = this.overlay.getContext('2d')!;
//     this.overlay.width = this.capture.width;
//     this.overlay.height = this.capture.height;
//     ctx.clearRect(0, 0, this.overlay.width, this.overlay.height);
//     ctx.strokeStyle = '#f00';
//     ctx.font = '12px sans-serif';
//     ctx.fillStyle = '#f00';
//     cells.forEach(cell => {
//       ctx.beginPath();
//       ctx.moveTo(cell.quad[0].x, cell.quad[0].y);
//       for (let i = 1; i < 4; i++) ctx.lineTo(cell.quad[i].x, cell.quad[i].y);
//       ctx.closePath();
//       ctx.stroke();
//       ctx.fillText(cell.color, cell.quad[0].x, cell.quad[0].y);
//     });
//
//     // Group cells by color and draw one large bounding box per color
//     const colorMap = new Map(
//         legoColors.map(c => [c.name, `rgb(${c.rgb[0]}, ${c.rgb[1]}, ${c.rgb[2]})`])
//     );
//     const bounds = new Map<string, { minX: number; minY: number; maxX: number; maxY: number }>();
//     for (const cell of cells) {
//       const xs = cell.quad.map(p => p.x);
//       const ys = cell.quad.map(p => p.y);
//       const rect = {
//         minX: Math.min(...xs),
//         minY: Math.min(...ys),
//         maxX: Math.max(...xs),
//         maxY: Math.max(...ys),
//       };
//       const b = bounds.get(cell.color);
//       if (!b) {
//         bounds.set(cell.color, { ...rect });
//       } else {
//         b.minX = Math.min(b.minX, rect.minX);
//         b.minY = Math.min(b.minY, rect.minY);
//         b.maxX = Math.max(b.maxX, rect.maxX);
//         b.maxY = Math.max(b.maxY, rect.maxY);
//       }
//     }
//
//     ctx.lineWidth = 2;
//     bounds.forEach((b, color) => {
//       ctx.strokeStyle = colorMap.get(color) || '#0f0';
//       ctx.strokeRect(b.minX, b.minY, b.maxX - b.minX, b.maxY - b.minY);
//     });
//   }
// }
=======
// src/vision.ts

>>>>>>> 6cc1100f
import { Camera } from '@modules/camera';
import { LegoSegmenter } from '@modules/segmentation';
import { LegoBoardAnalyzer, CellColorResult } from '@modules/legoBoardAnalyzer';
import { showLoadingIndicator } from '@modules/ui';
import { legoColors } from '@modules/legoColors';

export class VisionApp {
  private camera: Camera;
  private segmenter: LegoSegmenter;
  private analyzer: LegoBoardAnalyzer;

  constructor(
      private video: HTMLVideoElement,
<<<<<<< HEAD
      private capture: HTMLCanvasElement,
      private overlay: HTMLCanvasElement
=======
      canvas: HTMLCanvasElement
>>>>>>> 6cc1100f
  ) {
    this.camera = new Camera(video);
    this.segmenter = new LegoSegmenter();
    this.analyzer = new LegoBoardAnalyzer(this.segmenter);
  }

<<<<<<< HEAD
  async start() {
=======
  /** 预加载分割模型 */
  async init() {
>>>>>>> 6cc1100f
    showLoadingIndicator(true);
    await this.camera.start();
    showLoadingIndicator(false);
  }

<<<<<<< HEAD
  async analyze(): Promise<CellColorResult[]> {
    this.camera.capture(this.capture);
    const cells = await this.analyzer.analyze(this.capture);
    this.draw(cells);
    return cells;
  }

  async analyzeAndExport(): Promise<{ image: string; blocks: CellColorResult[] }> {
    const blocks = await this.analyze();
    const out = document.createElement('canvas');
    out.width = this.capture.width;
    out.height = this.capture.height;
    const ctx = out.getContext('2d')!;
    ctx.drawImage(this.capture, 0, 0);
    ctx.drawImage(this.overlay, 0, 0);
    const image = out.toDataURL('image/png');
    console.log('导出的 image 长度：', image.length);
    console.log('识别到的 cells:', blocks);
    sessionStorage.setItem('legoResultBlocks', JSON.stringify(blocks));
    return { image, blocks };
  }

  private draw(cells: CellColorResult[]) {
    const ctx = this.overlay.getContext('2d')!;

    // 1) DPI & canvas 同步
    const { width: dispW, height: dispH } = this.overlay.getBoundingClientRect();
    const dpr = window.devicePixelRatio || 1;
    this.overlay.width = Math.round(dispW * dpr);
    this.overlay.height = Math.round(dispH * dpr);
    ctx.setTransform(dpr, 0, 0, dpr, 0, 0);
    ctx.clearRect(0, 0, dispW, dispH);

    // 2) 颜色映射
    const colorMap = new Map<string, string>(
        legoColors.map(c => [c.name, `rgb(${c.rgb[0]}, ${c.rgb[1]}, ${c.rgb[2]})`])
    );

    // 3) 按 protocol+component + row 分组
    const grouped = new Map<string, Map<number, CellColorResult[]>>();
    for (const cell of cells) {
      const label = `${cell.protocol} · ${cell.component}`;
      let byRow = grouped.get(label);
      if (!byRow) {
        byRow = new Map<number, CellColorResult[]>();
        grouped.set(label, byRow);
      }
      const rowList = byRow.get(cell.row) || [];
      rowList.push(cell);
      byRow.set(cell.row, rowList);
    }

    // 4) 绘制各组凸包
    ctx.lineWidth = 2;
    ctx.font = '12px sans-serif';
    ctx.fillStyle = '#fff';

    for (const [label, rows] of grouped) {
      // 同一组颜色共用同一描边颜色
      const sampleCells = Array.from(rows.values())[0];
      const sampleCell = sampleCells[0];
      const stroke = colorMap.get(sampleCell.color) || '#f00';
      ctx.strokeStyle = stroke;

      for (const cellsInRow of rows.values()) {
        // 收集角点
        const pts = cellsInRow.reduce((arr, c: CellColorResult) => {
          arr.push(...c.quad);
          return arr;
        }, [] as { x: number; y: number }[]);
        if (pts.length < 3) continue;
        const hull = convexHull(pts);

        // 画多边形
        ctx.beginPath();
        hull.forEach((p, i) => i === 0 ? ctx.moveTo(p.x, p.y) : ctx.lineTo(p.x, p.y));
        ctx.closePath();
        ctx.stroke();

        // 标签
        const { x, y } = hull[0];
        ctx.fillText(label, x + 4, y + 4);
=======
  /** 打开摄像头并准备分割器 */
  async start() {
    try {
      console.log('📷 准备打开摄像头');
      await this.camera.start();
      console.log('📷 摄像头已启动');
      await this.segmenter.init();
    } catch (e) {
      console.error('打开摄像头出错:', e);
    }
  }

  /**
   * 拍照 → 透视矫正 → 分割 → 绘制掩码 overlay → 更新进度 UI →
   * Lego 色分析 → 主色提取 → 返回最匹配 Lego 色
   */
  async analyze(): Promise<string | undefined> {
    showLoadingIndicator(true);
    let legoColor: string | undefined;

    try {
      // —— 1. 拍照 ——
      this.camera.capture(this.capturingCanvas);

      // —— 2. 透视矫正（可选） ——
      let canvasForSeg = this.capturingCanvas;
      try {
        const rectified = await this.rectifier.rectify(this.capturingCanvas);
        if (rectified) canvasForSeg = rectified;
      } catch (e) {
        console.warn('Rectification failed, using original canvas', e);
      }

      // —— 3. 分割 ——
      const result = await this.segmenter.segment(canvasForSeg);
      if (!result?.categoryMask) {
        console.warn('No segmentation mask returned');
        return undefined;
      }
      console.log('Segmentation result:', result);

      // —— 4. 构造 RGBA 掩码并 overlay ——
      const mask = result.categoryMask;
      const raw = new Uint8ClampedArray(mask.getAsUint8Array().buffer);
      const [w, h] = [mask.width, mask.height];
      const rgba = new Uint8ClampedArray(w * h * 4);
      for (let i = 0, j = 0; i < raw.length; i++, j += 4) {
        if (raw[i] > 0) {
          rgba[j] = 255;     // R
          rgba[j + 1] = 0;   // G
          rgba[j + 2] = 0;   // B
          rgba[j + 3] = 128; // A
        } else {
          rgba[j + 3] = 0;   // fully transparent
        }
      }
      const tmp = document.createElement('canvas');
      tmp.width = w;
      tmp.height = h;
      tmp.getContext('2d')!
          .putImageData(new ImageData(rgba, w, h), 0, 0);

      const overlay = document.getElementById('overlay') as HTMLCanvasElement;
      overlay.width  = this.capturingCanvas.width;
      overlay.height = this.capturingCanvas.height;
      const octx = overlay.getContext('2d')!;
      octx.clearRect(0, 0, overlay.width, overlay.height);
      octx.globalAlpha = 0.4;
      octx.drawImage(tmp, 0, 0, overlay.width, overlay.height);
      octx.globalAlpha = 1;

      // —— 5. 更新进度 / 大小 UI ——
      const stepIndicator = document.getElementById('step-indicator');
      if (stepIndicator) {
        stepIndicator.textContent = 'Segmentation complete';
      }
      const packetInfo = document.getElementById('packet-info');
      if (packetInfo) {
        packetInfo.textContent = `Mask: ${w}×${h} px`;
      }

      // —— 6. Lego 色彩分析 ——
      const segCtx = canvasForSeg.getContext('2d')!;
      const imgData = segCtx.getImageData(0, 0, canvasForSeg.width, canvasForSeg.height);
      legoColor = await analyzeImageData(imgData);
      console.log('Closest Lego color:', legoColor);

      // —— 7. 主色提取 ——
      try {
        // 直接传入 ImageData，避免内部 <img> 加载失败
        const [dominant] = await prominent(imgData, { amount: 1 });
        console.log('Dominant color:', dominant);
      } catch (e) {
        console.warn('主色提取失败（可忽略）', e);
>>>>>>> 6cc1100f
      }
    }
  }
}

/**
 * Monotone Chain 凸包算法
 */
function convexHull(
    points: { x: number; y: number }[]
): { x: number; y: number }[] {
  const pts = points.slice();
  if (pts.length <= 3) return pts;
  pts.sort((a, b) => a.x !== b.x ? a.x - b.x : a.y - b.y);

  const cross = (o: any, a: any, b: any) => (a.x - o.x)*(b.y - o.y) - (a.y - o.y)*(b.x - o.x);
  const lower: typeof pts = [];
  for (const p of pts) {
    while (lower.length >= 2 && cross(lower[lower.length-2], lower[lower.length-1], p) <= 0) {
      lower.pop();
    }
    lower.push(p);
  }

  const upper: typeof pts = [];
  for (let i = pts.length-1; i >= 0; i--) {
    const p = pts[i];
    while (upper.length >= 2 && cross(upper[upper.length-2], upper[upper.length-1], p) <= 0) {
      upper.pop();
    }
    upper.push(p);
  }

  lower.pop(); upper.pop();
  return lower.concat(upper);
}<|MERGE_RESOLUTION|>--- conflicted
+++ resolved
@@ -1,116 +1,3 @@
-<<<<<<< HEAD
-// import { Camera } from '@modules/camera';
-// import { LegoSegmenter } from '@modules/segmentation';
-// import { LegoBoardAnalyzer, CellColorResult } from '@modules/legoBoardAnalyzer';
-// import { showLoadingIndicator } from '@modules/ui';
-// import { legoColors } from '@modules/legoColors';
-//
-// export class VisionApp {
-//   private camera: Camera;
-//   private segmenter: LegoSegmenter;
-//   private analyzer: LegoBoardAnalyzer;
-//
-//   constructor(
-//       private video: HTMLVideoElement,
-//       private capture: HTMLCanvasElement,
-//       private overlay: HTMLCanvasElement
-//   ) {
-//     this.camera = new Camera(video);
-//     this.segmenter = new LegoSegmenter();
-//     this.analyzer = new LegoBoardAnalyzer(this.segmenter);
-//   }
-//
-//   async start() {
-//     showLoadingIndicator(true);
-//     await this.camera.start();
-//     showLoadingIndicator(false);
-//   }
-//
-//   async analyze(): Promise<CellColorResult[]> {
-//     this.camera.capture(this.capture);
-//     const cells = await this.analyzer.analyze(this.capture);
-//     this.draw(cells);
-//     return cells;
-//   }
-//
-//   async analyzeAndExport(): Promise<{ image:string; blocks: CellColorResult[] }> {
-//     // 1) 调用 analyze 拿到识别结果
-//     const blocks = await this.analyze();
-//
-//     // 2) 生成合成画布并导出 Base64
-//     const out = document.createElement('canvas');
-//     out.width  = this.capture.width;
-//     out.height = this.capture.height;
-//     const ctx = out.getContext('2d')!;
-//     ctx.drawImage(this.capture, 0, 0);
-//     ctx.drawImage(this.overlay, 0, 0);
-//     const image = out.toDataURL('image/png');
-//
-//     // Analyzer works on the capture directly, so no additional cropping
-//     // is required. We simply export the annotated image with overlays.
-//
-//     // **在这里打印**，方便调试看是不是拿到了数据
-//     console.log('导出的 image 长度：', image.length);
-//     console.log('识别到的 cells:', blocks);
-//     sessionStorage.setItem('legoResultBlocks', JSON.stringify(blocks));
-//
-//     // 3) 返回给调用方
-//     return { image, blocks };
-//   }
-//
-//   private draw(cells: CellColorResult[]) {
-//     const ctx = this.overlay.getContext('2d')!;
-//     this.overlay.width = this.capture.width;
-//     this.overlay.height = this.capture.height;
-//     ctx.clearRect(0, 0, this.overlay.width, this.overlay.height);
-//     ctx.strokeStyle = '#f00';
-//     ctx.font = '12px sans-serif';
-//     ctx.fillStyle = '#f00';
-//     cells.forEach(cell => {
-//       ctx.beginPath();
-//       ctx.moveTo(cell.quad[0].x, cell.quad[0].y);
-//       for (let i = 1; i < 4; i++) ctx.lineTo(cell.quad[i].x, cell.quad[i].y);
-//       ctx.closePath();
-//       ctx.stroke();
-//       ctx.fillText(cell.color, cell.quad[0].x, cell.quad[0].y);
-//     });
-//
-//     // Group cells by color and draw one large bounding box per color
-//     const colorMap = new Map(
-//         legoColors.map(c => [c.name, `rgb(${c.rgb[0]}, ${c.rgb[1]}, ${c.rgb[2]})`])
-//     );
-//     const bounds = new Map<string, { minX: number; minY: number; maxX: number; maxY: number }>();
-//     for (const cell of cells) {
-//       const xs = cell.quad.map(p => p.x);
-//       const ys = cell.quad.map(p => p.y);
-//       const rect = {
-//         minX: Math.min(...xs),
-//         minY: Math.min(...ys),
-//         maxX: Math.max(...xs),
-//         maxY: Math.max(...ys),
-//       };
-//       const b = bounds.get(cell.color);
-//       if (!b) {
-//         bounds.set(cell.color, { ...rect });
-//       } else {
-//         b.minX = Math.min(b.minX, rect.minX);
-//         b.minY = Math.min(b.minY, rect.minY);
-//         b.maxX = Math.max(b.maxX, rect.maxX);
-//         b.maxY = Math.max(b.maxY, rect.maxY);
-//       }
-//     }
-//
-//     ctx.lineWidth = 2;
-//     bounds.forEach((b, color) => {
-//       ctx.strokeStyle = colorMap.get(color) || '#0f0';
-//       ctx.strokeRect(b.minX, b.minY, b.maxX - b.minX, b.maxY - b.minY);
-//     });
-//   }
-// }
-=======
-// src/vision.ts
-
->>>>>>> 6cc1100f
 import { Camera } from '@modules/camera';
 import { LegoSegmenter } from '@modules/segmentation';
 import { LegoBoardAnalyzer, CellColorResult } from '@modules/legoBoardAnalyzer';
@@ -124,30 +11,21 @@
 
   constructor(
       private video: HTMLVideoElement,
-<<<<<<< HEAD
       private capture: HTMLCanvasElement,
       private overlay: HTMLCanvasElement
-=======
-      canvas: HTMLCanvasElement
->>>>>>> 6cc1100f
   ) {
     this.camera = new Camera(video);
     this.segmenter = new LegoSegmenter();
     this.analyzer = new LegoBoardAnalyzer(this.segmenter);
   }
 
-<<<<<<< HEAD
+
   async start() {
-=======
-  /** 预加载分割模型 */
-  async init() {
->>>>>>> 6cc1100f
     showLoadingIndicator(true);
     await this.camera.start();
     showLoadingIndicator(false);
   }
 
-<<<<<<< HEAD
   async analyze(): Promise<CellColorResult[]> {
     this.camera.capture(this.capture);
     const cells = await this.analyzer.analyze(this.capture);
@@ -230,102 +108,7 @@
         // 标签
         const { x, y } = hull[0];
         ctx.fillText(label, x + 4, y + 4);
-=======
-  /** 打开摄像头并准备分割器 */
-  async start() {
-    try {
-      console.log('📷 准备打开摄像头');
-      await this.camera.start();
-      console.log('📷 摄像头已启动');
-      await this.segmenter.init();
-    } catch (e) {
-      console.error('打开摄像头出错:', e);
-    }
-  }
 
-  /**
-   * 拍照 → 透视矫正 → 分割 → 绘制掩码 overlay → 更新进度 UI →
-   * Lego 色分析 → 主色提取 → 返回最匹配 Lego 色
-   */
-  async analyze(): Promise<string | undefined> {
-    showLoadingIndicator(true);
-    let legoColor: string | undefined;
-
-    try {
-      // —— 1. 拍照 ——
-      this.camera.capture(this.capturingCanvas);
-
-      // —— 2. 透视矫正（可选） ——
-      let canvasForSeg = this.capturingCanvas;
-      try {
-        const rectified = await this.rectifier.rectify(this.capturingCanvas);
-        if (rectified) canvasForSeg = rectified;
-      } catch (e) {
-        console.warn('Rectification failed, using original canvas', e);
-      }
-
-      // —— 3. 分割 ——
-      const result = await this.segmenter.segment(canvasForSeg);
-      if (!result?.categoryMask) {
-        console.warn('No segmentation mask returned');
-        return undefined;
-      }
-      console.log('Segmentation result:', result);
-
-      // —— 4. 构造 RGBA 掩码并 overlay ——
-      const mask = result.categoryMask;
-      const raw = new Uint8ClampedArray(mask.getAsUint8Array().buffer);
-      const [w, h] = [mask.width, mask.height];
-      const rgba = new Uint8ClampedArray(w * h * 4);
-      for (let i = 0, j = 0; i < raw.length; i++, j += 4) {
-        if (raw[i] > 0) {
-          rgba[j] = 255;     // R
-          rgba[j + 1] = 0;   // G
-          rgba[j + 2] = 0;   // B
-          rgba[j + 3] = 128; // A
-        } else {
-          rgba[j + 3] = 0;   // fully transparent
-        }
-      }
-      const tmp = document.createElement('canvas');
-      tmp.width = w;
-      tmp.height = h;
-      tmp.getContext('2d')!
-          .putImageData(new ImageData(rgba, w, h), 0, 0);
-
-      const overlay = document.getElementById('overlay') as HTMLCanvasElement;
-      overlay.width  = this.capturingCanvas.width;
-      overlay.height = this.capturingCanvas.height;
-      const octx = overlay.getContext('2d')!;
-      octx.clearRect(0, 0, overlay.width, overlay.height);
-      octx.globalAlpha = 0.4;
-      octx.drawImage(tmp, 0, 0, overlay.width, overlay.height);
-      octx.globalAlpha = 1;
-
-      // —— 5. 更新进度 / 大小 UI ——
-      const stepIndicator = document.getElementById('step-indicator');
-      if (stepIndicator) {
-        stepIndicator.textContent = 'Segmentation complete';
-      }
-      const packetInfo = document.getElementById('packet-info');
-      if (packetInfo) {
-        packetInfo.textContent = `Mask: ${w}×${h} px`;
-      }
-
-      // —— 6. Lego 色彩分析 ——
-      const segCtx = canvasForSeg.getContext('2d')!;
-      const imgData = segCtx.getImageData(0, 0, canvasForSeg.width, canvasForSeg.height);
-      legoColor = await analyzeImageData(imgData);
-      console.log('Closest Lego color:', legoColor);
-
-      // —— 7. 主色提取 ——
-      try {
-        // 直接传入 ImageData，避免内部 <img> 加载失败
-        const [dominant] = await prominent(imgData, { amount: 1 });
-        console.log('Dominant color:', dominant);
-      } catch (e) {
-        console.warn('主色提取失败（可忽略）', e);
->>>>>>> 6cc1100f
       }
     }
   }
