--- conflicted
+++ resolved
@@ -12,10 +12,5 @@
   { name: 'Yellow', rgb: [245, 205, 47] },
   { name: 'White',  rgb: [255, 255, 255] },
   { name: 'Black',  rgb: [0, 0, 0] },
-<<<<<<< HEAD
-  // Special board plate color used for filtering background
-  { name: 'PlateColor', rgb: [190, 190, 190] },
-=======
   { name: 'PlateColor',  rgb: [204, 198, 177] },
->>>>>>> 51323106
 ];