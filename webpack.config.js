<<<<<<< HEAD
=======
// webpack.config.js
>>>>>>> 6cc1100f
const path    = require('path');
const webpack = require('webpack');
const Dotenv  = require('dotenv-webpack');

module.exports = {
    mode: 'development',

    entry: {
<<<<<<< HEAD
        main:         './src/index.ts',
        topics:       './src/topics.ts',
        quiz:         './src/quiz.ts',
        result:       './src/result.ts',
        'lego-result': './src/legoResult.ts'
=======
        main:            './src/index.ts',
        topics:          './src/topics.ts',
        quiz:            './src/quiz.ts',
        result:          './src/result.ts',
        login:           './src/login.ts',
        register:        './src/register.ts',
        student_record:  './src/student_record.ts',
        teacher_list:    './src/teacher_list.ts',    // 新增的 entry
        teacher_record:  './src/teacher_record.ts',
        quiz_editor:     './src/quiz_editor.ts',
>>>>>>> 6cc1100f
    },

    output: {
        filename:   '[name].bundle.js',
        path:       path.resolve(__dirname, 'dist'),
        publicPath: '/'
    },

    resolve: {
        extensions: ['.ts', '.js', '.mjs'],
        alias: {
<<<<<<< HEAD
            '@modules':            path.resolve(__dirname, 'src/modules'),
            // 只匹配精确的 'process/browser' 导入：
            'process/browser$':    require.resolve('process/browser')
        },
        fallback: {
            // Node 核心模块的 polyfill
            process:              require.resolve('process/browser'),
            util:                 require.resolve('util/'),
            path:                 require.resolve('path-browserify'),
            fs:                   false,
            crypto:               false
=======
            '@modules':           path.resolve(__dirname, 'src/modules'),
            'process/browser':    require.resolve('process/browser'),
        },
        fallback: {
            process: require.resolve('process/browser'),
            fs:      false,
            path:    require.resolve('path-browserify'),
            crypto:  false
>>>>>>> 6cc1100f
        }
    },

    module: {
        rules: [
<<<<<<< HEAD
            { test: /\.ts$/,  use: 'ts-loader',        exclude: /node_modules/ },
            { test: /\.css$/i, use: ['style-loader','css-loader'] },
            { test: /\.(png|jpe?g|gif)$/i, type: 'asset/resource' }
=======
            // 支持 .mjs 的 ESM 模块
            {
                test: /\.mjs$/,
                include: /node_modules/,
                type: 'javascript/auto'
            },
            // Typescript
            {
                test: /\.ts$/,
                use: 'ts-loader',
                exclude: /node_modules/
            },
            // CSS
            {
                test: /\.css$/i,
                use: ['style-loader', 'css-loader']
            },
            // 图片等资源
            {
                test: /\.(png|jpe?g|gif)$/i,
                type: 'asset/resource'
            }
>>>>>>> 6cc1100f
        ]
    },

    plugins: [
<<<<<<< HEAD
        new Dotenv({ path: './.env', safe: false }),
        new webpack.ProvidePlugin({
            // 任何地方用到 `process` 都自动引入这个 polyfill
=======
        // 读取 .env 并注入 process.env.*
        new Dotenv({
            path: './.env',
            safe: false
        }),

        // 自动给每个模块注入 process
        new webpack.ProvidePlugin({
>>>>>>> 6cc1100f
            process: 'process/browser'
        })
    ],

    devServer: {
        static:             path.join(__dirname, 'public'),
        historyApiFallback: true,
        port:               8080,
<<<<<<< HEAD
        open:               true,
        proxy: [
            {
                context: ['/api'],
                target: 'http://localhost:3000',
                changeOrigin: true,
            },
        ]
=======
        open:               true
>>>>>>> 6cc1100f
    }
};<|MERGE_RESOLUTION|>--- conflicted
+++ resolved
@@ -1,7 +1,4 @@
-<<<<<<< HEAD
-=======
 // webpack.config.js
->>>>>>> 6cc1100f
 const path    = require('path');
 const webpack = require('webpack');
 const Dotenv  = require('dotenv-webpack');
@@ -10,25 +7,19 @@
     mode: 'development',
 
     entry: {
-<<<<<<< HEAD
-        main:         './src/index.ts',
-        topics:       './src/topics.ts',
-        quiz:         './src/quiz.ts',
-        result:       './src/result.ts',
-        'lego-result': './src/legoResult.ts'
-=======
-        main:            './src/index.ts',
-        topics:          './src/topics.ts',
-        quiz:            './src/quiz.ts',
-        result:          './src/result.ts',
-        login:           './src/login.ts',
-        register:        './src/register.ts',
-        student_record:  './src/student_record.ts',
-        teacher_list:    './src/teacher_list.ts',    // 新增的 entry
-        teacher_record:  './src/teacher_record.ts',
-        quiz_editor:     './src/quiz_editor.ts',
->>>>>>> 6cc1100f
-    },
+    main:            './src/index.ts',
+    topics:          './src/topics.ts',
+    quiz:            './src/quiz.ts',
+    result:          './src/result.ts',
+    'lego-result':   './src/legoResult.ts',
+    login:           './src/login.ts',
+    register:        './src/register.ts',
+    student_record:  './src/student_record.ts',
+    teacher_list:    './src/teacher_list.ts',
+    teacher_record:  './src/teacher_record.ts',
+    quiz_editor:     './src/quiz_editor.ts',
+},
+
 
     output: {
         filename:   '[name].bundle.js',
@@ -39,98 +30,71 @@
     resolve: {
         extensions: ['.ts', '.js', '.mjs'],
         alias: {
-<<<<<<< HEAD
-            '@modules':            path.resolve(__dirname, 'src/modules'),
-            // 只匹配精确的 'process/browser' 导入：
-            'process/browser$':    require.resolve('process/browser')
-        },
-        fallback: {
-            // Node 核心模块的 polyfill
-            process:              require.resolve('process/browser'),
-            util:                 require.resolve('util/'),
-            path:                 require.resolve('path-browserify'),
-            fs:                   false,
-            crypto:               false
-=======
-            '@modules':           path.resolve(__dirname, 'src/modules'),
-            'process/browser':    require.resolve('process/browser'),
-        },
-        fallback: {
-            process: require.resolve('process/browser'),
-            fs:      false,
-            path:    require.resolve('path-browserify'),
-            crypto:  false
->>>>>>> 6cc1100f
-        }
+        '@modules':           path.resolve(__dirname, 'src/modules'),
+        'process/browser':    require.resolve('process/browser'),
+    },
+    fallback: {
+        process: require.resolve('process/browser'),
+        util:    require.resolve('util/'),
+        path:    require.resolve('path-browserify'),
+        fs:      false,
+        crypto:  false
+    }
     },
 
-    module: {
-        rules: [
-<<<<<<< HEAD
-            { test: /\.ts$/,  use: 'ts-loader',        exclude: /node_modules/ },
-            { test: /\.css$/i, use: ['style-loader','css-loader'] },
-            { test: /\.(png|jpe?g|gif)$/i, type: 'asset/resource' }
-=======
-            // 支持 .mjs 的 ESM 模块
-            {
-                test: /\.mjs$/,
-                include: /node_modules/,
-                type: 'javascript/auto'
-            },
-            // Typescript
-            {
-                test: /\.ts$/,
-                use: 'ts-loader',
-                exclude: /node_modules/
-            },
-            // CSS
-            {
-                test: /\.css$/i,
-                use: ['style-loader', 'css-loader']
-            },
-            // 图片等资源
-            {
-                test: /\.(png|jpe?g|gif)$/i,
-                type: 'asset/resource'
-            }
->>>>>>> 6cc1100f
-        ]
-    },
+module: {
+    rules: [
+        // 支持 .mjs 的 ESM 模块
+        {
+            test: /\.mjs$/,
+            include: /node_modules/,
+            type: 'javascript/auto'
+        },
+        // Typescript
+        {
+            test: /\.ts$/,
+            use: 'ts-loader',
+            exclude: /node_modules/
+        },
+        // CSS
+        {
+            test: /\.css$/i,
+            use: ['style-loader', 'css-loader']
+        },
+        // 图片等资源
+        {
+            test: /\.(png|jpe?g|gif)$/i,
+            type: 'asset/resource'
+        }
+    ]
+},
 
-    plugins: [
-<<<<<<< HEAD
-        new Dotenv({ path: './.env', safe: false }),
-        new webpack.ProvidePlugin({
-            // 任何地方用到 `process` 都自动引入这个 polyfill
-=======
-        // 读取 .env 并注入 process.env.*
-        new Dotenv({
-            path: './.env',
-            safe: false
-        }),
 
-        // 自动给每个模块注入 process
-        new webpack.ProvidePlugin({
->>>>>>> 6cc1100f
-            process: 'process/browser'
-        })
-    ],
+plugins: [
+    // 读取 .env 并注入 process.env.*
+    new Dotenv({
+        path: './.env',
+        safe: false
+    }),
 
-    devServer: {
-        static:             path.join(__dirname, 'public'),
-        historyApiFallback: true,
-        port:               8080,
-<<<<<<< HEAD
-        open:               true,
-        proxy: [
-            {
-                context: ['/api'],
-                target: 'http://localhost:3000',
-                changeOrigin: true,
-            },
-        ]
-=======
-        open:               true
->>>>>>> 6cc1100f
-    }
+    // 自动给每个模块注入 process
+    new webpack.ProvidePlugin({
+        process: 'process/browser'
+    })
+],
+
+devServer: {
+    static:             path.join(__dirname, 'public'),
+    historyApiFallback: true,
+    port:               8080,
+    open:               true,
+    proxy: [
+        {
+            context: ['/api'],
+            target: 'http://localhost:3000',
+            changeOrigin: true,
+        },
+    ]
+}
+
 };